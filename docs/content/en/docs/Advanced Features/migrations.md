---
title: "Migrations"
weight: 10
description: Define what happens when your database gets created or updated
aliases:
  - /migrations
---

Moor provides a migration API that can be used to gradually apply schema changes after bumping
the `schemaVersion` getter inside the `Database` class. To use it, override the `migration`
getter. Here's an example: Let's say you wanted to add a due date to your todo entries:

```dart
class Todos extends Table {
  IntColumn get id => integer().autoIncrement()();
  TextColumn get title => text().withLength(min: 6, max: 10)();
  TextColumn get content => text().named('body')();
  IntColumn get category => integer().nullable()();
  DateTimeColumn get dueDate => dateTime().nullable()(); // new, added column
}
```

We can now change the `database` class like this:

```dart
  @override
  int get schemaVersion => 2; // bump because the tables have changed

  @override
  MigrationStrategy get migration => MigrationStrategy(
    onCreate: (Migrator m) {
      return m.createAll();
    },
    onUpgrade: (Migrator m, int from, int to) async {
      if (from == 1) {
        // we added the dueDate property in the change from version 1
        await m.addColumn(todos, todos.dueDate);
      }
    }
  );

  // rest of class can stay the same
```

You can also add individual tables or drop them - see the reference of [Migrator](https://pub.dev/documentation/moor/latest/moor/Migrator-class.html)
for all the available options. You can't use the high-level query API in migrations - calling `select` or similar
methods will throw.

`sqlite` can feel a bit limiting when it comes to migrations - there only are methods to create tables and columns.
Existing columns can't be altered or removed. A workaround is described [here](https://stackoverflow.com/a/805508), it
can be used together with `customStatement` to run the statements.

## Complex migrations

Sqlite has builtin statements for simple changes, like adding columns or dropping entire tables.
More complex migrations require a [12-step procedure](https://www.sqlite.org/lang_altertable.html#otheralter) that
involes creating a copy of the table and copying over data from the old table.
Moor 3.4 introduced the `TableMigration` api to automate most of this procedure, making it easier and safer to use.

To start the migration, moor will create a new instance of the table with the current schema. Next, it will copy over
rows from the old table.
In most cases, for instance when changing column types, we can't just copy over each row without changing its content.
Here, you can use a `columnTransformer` to apply a per-row transformation.
The `columnTransformer` is a map from columns to the sql expression that will be used to copy the column from the
old table.
For instance, if we wanted to cast a column before copying it, we could use:

```dart
columnTransformer: {
  todos.category: todos.category.cast<int>(),
}
```

Internally, moor will use a `INSERT INTO SELECT` statement to copy old data. In this case, it would look like
`INSERT INTO temporary_todos_copy SELECT id, title, content, CAST(category AS INT) FROM todos`.
As you can see, moor will use the expression from the `columnTransformer` map and fall back to just copying the column
otherwise.  
If you're introducing new columns in a table migration, be sure to include them in the `newColumns` parameter of
`TableMigration`. Moor will ensure that those columns have a default value or a transformation in `columnTransformer`.
Of course, moor won't attempt to copy `newColumns` from the old table either.

Regardless of whether you're implementing complex migrations with `TableMigration` or by running a custom sequence
of statements, we strongly recommend to write integration tests covering your migrations. This helps to avoid data
loss caused by errors in a migration.

Here are some examples demonstrating common usages of the table migration api:

### Changing the type of a column

Let's say the `category` column in `Todos` used to be a non-nullable `text()` column that we're now changing to a
nullable int. For simplicity, we assume that `category` always contained integers, they were just stored in a text
column that we now want to adapt.

```patch
class Todos extends Table {
  IntColumn get id => integer().autoIncrement()();
  TextColumn get title => text().withLength(min: 6, max: 10)();
  TextColumn get content => text().named('body')();
-  IntColumn get category => text()();
+  IntColumn get category => integer().nullable()();
}
```

After re-running your build and incrementing the schema version, you can write a migration:

```dart
onUpgrade: (m, old, to) async {
  if (old <= yourOldVersion) {
    await m.alterTable(
      TableMigration(
        todos,
        columnTransformer: {
          todos.category: todos.category.cast<int>(),
        }
      ),
    );
  }
}
```

The important part here is the `columnTransformer` - a map from columns to expressions that will
be used to copy the old data. The values in that map refer to the old table, so we can use
`todos.category.cast<int>()` to copy old rows and transform their `category`.
All columns that aren't present in `columnTransformer` will be copied from the old table without
any transformation.

### Changing column constraints

When you're changing columns constraints in a way that's compatible to existing data (e.g. changing
non-nullable columns to nullable columns), you can just copy over data without applying any
transformation:

```dart
await m.alterTable(TableMigration(todos));
```

### Renaming columns

If you're renaming a column in Dart, note that the easiest way is to just rename the getter and use
`named`: `TextColumn newName => text().named('old_name')()`. That is fully backwards compatible and
doesn't require a migration.

If you know your app runs on sqlite 3.25.0 or later (it does if you're using `sqlite3_flutter_libs`),
you can also use the `renameColumn` api in `Migrator`:

```dart
m.renameColumn(yourTable, 'old_column_name', yourTable.newColumn);
```

If you do want to change the actual column name in a table, you can write a `columnTransformer` to
use an old column with a different name:

```dart
await m.alterTable(
  TableMigration(
    yourTable,
    columnTransformer: {
      yourTable.newColumn: const CustomExpression('old_column_name')
    },
  )
)
```

## Post-migration callbacks

The `beforeOpen` parameter in `MigrationStrategy` can be used to populate data after the database has been created.
It runs after migrations, but before any other query. Note that it will be called whenever the database is opened,
regardless of whether a migration actually ran or not. You can use `details.hadUpgrade` or `details.wasCreated` to
check whether migrations were necessary:

```dart
beforeOpen: (details) async {
    if (details.wasCreated) {
      final workId = await into(categories).insert(Category(description: 'Work'));

      await into(todos).insert(TodoEntry(
            content: 'A first todo entry',
            category: null,
            targetDate: DateTime.now(),
      ));

      await into(todos).insert(
            TodoEntry(
              content: 'Rework persistence code',
              category: workId,
              targetDate: DateTime.now().add(const Duration(days: 4)),
      ));
    }
},
```

You could also activate pragma statements that you need:

```dart
beforeOpen: (details) async {
  if (details.wasCreated) {
    // ...
  }
  await customStatement('PRAGMA foreign_keys = ON');
}
```

## During development

During development, you might be changing your schema very often and don't want to write migrations for that
yet. You can just delete your apps' data and reinstall the app - the database will be deleted and all tables
will be created again. Please note that uninstalling is not enough sometimes - Android might have backed up
the database file and will re-create it when installing the app again.

You can also delete and re-create all tables every time your app is opened, see [this comment](https://github.com/simolus3/moor/issues/188#issuecomment-542682912)
on how that can be achieved.

## Verifying migrations

Since version 3.4, moor contains **experimental** support to verify the integrity of your migrations.

To support this feature, moor can help you generate

- a json represenation of your database schema
- test databases operating on an older schema version

By using those test databases, moor can help you test migrations from and to any schema version.

### Setup

To use this feature, moor needs to know all schemas of your database. A schema is the set of all tables, triggers
and indices that you use in your database.

You can use the [CLI tools]({{< relref "../CLI.md" >}}) to export a json representation of your schema.
In this guide, we'll assume a file layout like the following, where `my_app` is the root folder of your project:

```
my_app
  .../
  lib/
    database/
      database.dart
      database.g.dart
  test/
    generated_migrations/
      schema.dart
      schema_v1.dart
      schema_v2.dart
  moor_schemas/
    moor_schema_v1.json
    moor_schema_v2.json
  pubspec.yaml
```

The generated migrations implementation and the schema jsons will be generated by moor.
To start writing schemas, create an empty folder named `moor_schemas` in your project.
Of course, you can also choose a different name or use a nested subfolder if you want to.

#### Exporting the schema

To begin, let's create the first schema representation:

```
$ mkdir moor_schemas
$ dart pub run moor_generator schema dump lib/database/database.dart moor_schemas/moor_schema_v1.json
```

This instructs the generator to look at the database defined in `lib/database/database.dart` and extract
its schema into the new folder.

After making a change to your database schema, you can run the command again. For instance, let's say we
made a change to our tables and increased the `schemaVersion` to `2`. We would then run:

```
$ dart pub run moor_generator schema dump lib/database/database.dart moor_schemas/moor_schema_v2.json
```

You'll need to run this command everytime you change the schema of your database and increment the `schemaVersion`.
Remember to name the files `moor_schema_vX.json`, where `X` is the current `schemaVersion` of your database.

#### Generating test code

After you exported the database schema into a folder, you can generate old versions of your database class
based on those schema files.
For verifications, moor will generate a much smaller database implementation that can only be used to
test migrations.

You can put this test code whereever you want, but it makes sense to put it in a subfolder of `test/`.
If we wanted to write them to `test/generated_migrations/`, we could use

```
<<<<<<< HEAD
$ dart pub run moor_generator schema generate moor_schemas/ test/generated_migrations/
=======
$ dart pub run moor_generator schema generate moor_schemas/ test/generated/
>>>>>>> caea8c8e
```

### Writing tests

After that setup, it's finally time to write some tests! For instance, a test could look like this:

```dart
import 'package:my_app/database/database.dart';

import 'package:test/test.dart';
import 'package:moor_generator/api/migrations.dart';

// The generated directory from before.
import 'generated_migrations/schema.dart';

void main() {
  SchemaVerifier verifier;

  setUpAll(() {
    // GeneratedHelper() was generated by moor, the verifier is an api
    // provided by moor_generator.
    verifier = SchemaVerifier(GeneratedHelper());
  });

  test('upgrade from v1 to v2', () async {
    // Use startAt(1) to obtain a database connection with all tables
    // from the v1 schema.
    final connection = await verifier.startAt(1);
    final db = MyDatabase.connect(connection);

    // Use this to run a migration to v2 and then validate that the
    // database has the expected schema.
    await verifier.migrateAndValidate(db, 2);
  });
}
```

In general, a test looks like this:

- Use `verifier.startAt()` to obtain a [connection](https://pub.dev/documentation/moor/latest/moor/DatabaseConnection-class.html)
  to a database with an initial schema.
  This database contains all your tables, indices and triggers from that version, created by using `Migrator.createAll`.
- Create your application database (you can enable the [`generate_connect_constructor`]({{< relref "builder_options.md" >}}) to use
  a `DatabaseConnection` directly)
- Call `verifier.migrateAndValidate(db, version)`. This will initiate a migration towards the target version (here, `2`).
  Unlike the database created by `startAt`, this uses the migration logic you wrote for your database.

`migrateAndValidate` will extract all `CREATE` statement from the `sqlite_schema` table and semantically compare them.
If it sees anything unexpected, it will throw a `SchemaMismatch` exception to fail your test.

{{% alert title="Writing testable migrations"  %}}
To test migrations _towards_ an old schema version (e.g. from `v1` to `v2` if your current version is `v3`),
you're `onUpgrade` handler must be capable of upgrading to a version older than the current `schemaVersion`.
For this, check the `to` parameter of the `onUpgrade` callback to run a different migration if necessary.
{{% /alert %}}

#### Verifying data integrity

In addition to the changes made in your table structure, its useful to ensure that data that was present before a migration
is still there after it ran.
You can use `schemaAt` to obtain a raw `Database` from the `sqlite3` package in addition to a connection.
This can be used to insert data before a migration. Note that you can't use your database class for this, since the generated
code always expects the latest schema. In general, you shouldn't use your database at all before calling `migrateAndValidate`.
After a migration, you're free to use that database to ensure the data you inserted earlier is still there:

```dart
test('upgrade from v1 to v2', () async {
  final schema = await verifier.schemaAt(1);

  // Insert some custom data
  final rawDb = schema.rawDatabase;
  rawDb.execute("INSERT INTO users (name) VALUES ('Test user');");

  final db = MyDatabase.connect(schema.connection);

  // Verify that the migration correctly updates the schema
  await verifier.migrateAndValidate(db, 2);
  
  // Use your own logic to verify that the data is still there. For example:
  expect(db.select(db.users).get(), completion(isNotEmpty));
});
```<|MERGE_RESOLUTION|>--- conflicted
+++ resolved
@@ -284,11 +284,7 @@
 If we wanted to write them to `test/generated_migrations/`, we could use
 
 ```
-<<<<<<< HEAD
-$ dart pub run moor_generator schema generate moor_schemas/ test/generated_migrations/
-=======
 $ dart pub run moor_generator schema generate moor_schemas/ test/generated/
->>>>>>> caea8c8e
 ```
 
 ### Writing tests
@@ -302,7 +298,7 @@
 import 'package:moor_generator/api/migrations.dart';
 
 // The generated directory from before.
-import 'generated_migrations/schema.dart';
+import 'generated/schema.dart';
 
 void main() {
   SchemaVerifier verifier;
