import 'package:moor_generator/moor_generator.dart';
import 'package:moor_generator/src/model/declarations/declaration.dart';
import 'package:moor_generator/src/utils/string_escaper.dart';
import 'package:moor_generator/writer.dart';
import 'package:sqlparser/sqlparser.dart';

class TableWriter {
  final MoorTable table;
  final Scope scope;

  StringBuffer _buffer;

  TableWriter(this.table, this.scope);

  void writeInto() {
    writeDataClass();
    writeTableInfoClass();
  }

  void writeDataClass() {
    DataClassWriter(table, scope.child()).write();
    UpdateCompanionWriter(table, scope.child()).write();
  }

  void writeTableInfoClass() {
    _buffer = scope.leaf();

    final dataClass = table.dartTypeName;
    final tableDslName = table.fromClass?.name ?? 'Table';

    // class UsersTable extends Users implements TableInfo<Users, User> {
    final typeArgs = '<${table.tableInfoName}, $dataClass>';
    _buffer.write('class ${table.tableInfoName} extends $tableDslName with '
        'TableInfo$typeArgs ');
    if (table.isVirtualTable) {
      _buffer.write(', VirtualTableInfo$typeArgs ');
    }
    _buffer
      ..write('{\n')
      // write a GeneratedDatabase reference that is set in the constructor
      ..write('final GeneratedDatabase _db;\n')
      ..write('final String _alias;\n')
      ..write('${table.tableInfoName}(this._db, [this._alias]);\n');

    // Generate the columns
    for (final column in table.columns) {
      _writeColumnVerificationMeta(column);
      _writeColumnGetter(column);
    }

    // Generate $columns, $tableName, asDslTable getters
    final columnsWithGetters =
        table.columns.map((c) => c.dartGetterName).join(', ');

    _buffer
      ..write('@override\nList<GeneratedColumn> get \$columns => '
          '[$columnsWithGetters];\n')
      ..write('@override\n${table.tableInfoName} get asDslTable => this;\n')
      ..write('@override\nString get \$tableName => '
          '_alias ?? \'${table.sqlName}\';\n')
      ..write(
          '@override\nfinal String actualTableName = \'${table.sqlName}\';\n');

    _writeValidityCheckMethod();
    _writePrimaryKeyOverride();

    _writeMappingMethod();
    _writeReverseMappingMethod();

    _writeAliasGenerator();

    _writeConvertersAsStaticFields();
    _overrideFieldsIfNeeded();

    // close class
    _buffer.write('}');
  }

  void _writeConvertersAsStaticFields() {
<<<<<<< HEAD
    for (final converter in table.converters) {
      final typeName = converter.typeOfConverter.displayName;
      final code = converter.expression.toSource();
      _buffer.write('static $typeName ${converter.fieldName} = $code;');
=======
    for (var converter in table.converters) {
      final typeName = converter.displayNameOfConverter;
      final code = converter.expression;
      _buffer..write('static $typeName ${converter.fieldName} = $code;');
>>>>>>> 3872c645
    }
  }

  void _writeMappingMethod() {
    final dataClassName = table.dartTypeName;

    _buffer
      ..write('@override\n$dataClassName map(Map<String, dynamic> data, '
          '{String tablePrefix}) {\n')
      ..write('final effectivePrefix = '
          "tablePrefix != null ? '\$tablePrefix.' : null;")
      ..write('return $dataClassName.fromData'
          '(data, _db, prefix: effectivePrefix);\n')
      ..write('}\n');
  }

  void _writeReverseMappingMethod() {
    // Map<String, Variable> entityToSql(covariant UpdateCompanion<D> instance)
    _buffer
      ..write('@override\nMap<String, Variable> entityToSql('
          '${table.getNameForCompanionClass(scope.options)} d) {\n')
      ..write('final map = <String, Variable> {};');

    for (final column in table.columns) {
      _buffer.write('if (d.${column.dartGetterName}.present) {');
      final mapSetter = 'map[${asDartLiteral(column.name.name)}] = '
          'Variable<${column.variableTypeName}, ${column.sqlTypeName}>';

      if (column.typeConverter != null) {
        // apply type converter before writing the variable
        final converter = column.typeConverter;
        final fieldName = '${table.tableInfoName}.${converter.fieldName}';
        _buffer
          ..write('final converter = $fieldName;\n')
          ..write(mapSetter)
          ..write('(converter.mapToSql(d.${column.dartGetterName}.value));');
      } else {
        // no type converter. Write variable directly
        _buffer
          ..write(mapSetter)
          ..write('(')
          ..write('d.${column.dartGetterName}.value')
          ..write(');');
      }

      _buffer.write('}');
    }

    _buffer.write('return map; \n}\n');
  }

  void _writeColumnGetter(MoorColumn column) {
    final isNullable = column.nullable;
    final additionalParams = <String, String>{};
    final expressionBuffer = StringBuffer();

    for (final feature in column.features) {
      if (feature is AutoIncrement) {
        additionalParams['hasAutoIncrement'] = 'true';
      } else if (feature is LimitingTextLength) {
        if (feature.minLength != null) {
          additionalParams['minTextLength'] = feature.minLength.toString();
        }
        if (feature.maxLength != null) {
          additionalParams['maxTextLength'] = feature.maxLength.toString();
        }
      } else if (feature is PrimaryKey && column.type == ColumnType.integer) {
        // this field is only relevant for integer columns because an INTEGER
        // PRIMARY KEY is an alias for the rowid which should allow absent
        // values during insert, even without the `AUTOINCREMENT` clause.
        additionalParams['declaredAsPrimaryKey'] = 'true';
      }
    }

    if (column.customConstraints != null) {
      additionalParams['\$customConstraints'] =
          asDartLiteral(column.customConstraints);
    }

    if (column.defaultArgument != null) {
      additionalParams['defaultValue'] = column.defaultArgument;
    }

    expressionBuffer
      ..write('return ${column.implColumnTypeName}')
      ..write("('${column.name.name}', \$tableName, $isNullable, ");

    var first = true;
    additionalParams.forEach((name, value) {
      if (!first) {
        expressionBuffer.write(', ');
      } else {
        first = false;
      }

      expressionBuffer..write(name)..write(': ')..write(value);
    });

    expressionBuffer.write(')');

    if (column.clientDefaultCode != null) {
      expressionBuffer.write('..clientDefault = ${column.clientDefaultCode}');
    }

    expressionBuffer.write(';');

    writeMemoizedGetterWithBody(
      buffer: _buffer,
      getterName: column.dartGetterName,
      returnType: column.implColumnTypeName,
      code: expressionBuffer.toString(),
      // don't override on custom tables because we only override the column
      // when the base class is user defined
      hasOverride: !table.isFromSql,
    );
  }

  void _writeColumnVerificationMeta(MoorColumn column) {
    if (!scope.writer.options.skipVerificationCode) {
      _buffer
        ..write('final VerificationMeta ${_fieldNameForColumnMeta(column)} = ')
        ..write("const VerificationMeta('${column.dartGetterName}');\n");
    }
  }

  void _writeValidityCheckMethod() {
    if (scope.writer.options.skipVerificationCode) return;

    _buffer
      ..write('@override\nVerificationContext validateIntegrity'
          '(${table.getNameForCompanionClass(scope.options)} d, '
          '{bool isInserting = false}) {\n')
      ..write('final context = VerificationContext();\n');

    for (final column in table.columns) {
      final getterName = column.dartGetterName;
      final metaName = _fieldNameForColumnMeta(column);

      if (column.typeConverter != null) {
        // dont't verify custom columns, we assume that the user knows what
        // they're doing
        _buffer.write(
            'context.handle($metaName, const VerificationResult.success());');
        continue;
      }

      _buffer
        ..write('if (d.$getterName.present) {\n')
        ..write('context.handle('
            '$metaName, '
            '$getterName.isAcceptableValue(d.$getterName.value, $metaName));')
        ..write('}');

      if (column.requiredDuringInsert) {
        _buffer
          ..write(' else if (isInserting) {\n')
          ..write('context.missing($metaName);\n')
          ..write('}\n');
      }
    }
    _buffer.write('return context;\n}\n');
  }

  String _fieldNameForColumnMeta(MoorColumn column) {
    return '_${column.dartGetterName}Meta';
  }

  void _writePrimaryKeyOverride() {
    _buffer.write('@override\nSet<GeneratedColumn> get \$primaryKey => ');
    var primaryKey = table.primaryKey;

    // If there is an auto increment column, that forms the primary key. The
    // PK returned by table.primaryKey only contains column that have been
    // explicitly defined as PK, but with AI this happens implicitly.
    primaryKey ??= table.columns.where((c) => c.hasAI).toSet();

    if (primaryKey.isEmpty) {
      _buffer.write('<GeneratedColumn>{};');
      return;
    }

    _buffer.write('{');
    final pkList = primaryKey.toList();
    for (var i = 0; i < pkList.length; i++) {
      final pk = pkList[i];

      _buffer.write(pk.dartGetterName);
      if (i != pkList.length - 1) {
        _buffer.write(', ');
      }
    }
    _buffer.write('};\n');
  }

  void _writeAliasGenerator() {
    final typeName = table.tableInfoName;

    _buffer
      ..write('@override\n')
      ..write('$typeName createAlias(String alias) {\n')
      ..write('return $typeName(_db, alias);')
      ..write('}');
  }

  void _overrideFieldsIfNeeded() {
    if (table.overrideWithoutRowId != null) {
      final value = table.overrideWithoutRowId ? 'true' : 'false';
      _buffer
        ..write('@override\n')
        ..write('bool get withoutRowId => $value;\n');
    }

    if (table.overrideTableConstraints != null) {
      final value =
          table.overrideTableConstraints.map(asDartLiteral).join(', ');

      _buffer
        ..write('@override\n')
        ..write('List<String> get customConstraints => const [$value];\n');
    }

    if (table.overrideDontWriteConstraints != null) {
      final value = table.overrideDontWriteConstraints ? 'true' : 'false';
      _buffer
        ..write('@override\n')
        ..write('bool get dontWriteConstraints => $value;\n');
    }

    if (table.isVirtualTable) {
      final declaration = table.declaration as MoorTableDeclaration;
      final stmt = declaration.node as CreateVirtualTableStatement;
      final moduleAndArgs = asDartLiteral(
          '${stmt.moduleName}(${stmt.argumentContent.join(', ')})');
      _buffer
        ..write('@override\n')
        ..write('String get moduleAndArgs => $moduleAndArgs;\n');
    }
  }
}<|MERGE_RESOLUTION|>--- conflicted
+++ resolved
@@ -35,6 +35,7 @@
     if (table.isVirtualTable) {
       _buffer.write(', VirtualTableInfo$typeArgs ');
     }
+
     _buffer
       ..write('{\n')
       // write a GeneratedDatabase reference that is set in the constructor
@@ -77,17 +78,10 @@
   }
 
   void _writeConvertersAsStaticFields() {
-<<<<<<< HEAD
     for (final converter in table.converters) {
-      final typeName = converter.typeOfConverter.displayName;
-      final code = converter.expression.toSource();
-      _buffer.write('static $typeName ${converter.fieldName} = $code;');
-=======
-    for (var converter in table.converters) {
       final typeName = converter.displayNameOfConverter;
       final code = converter.expression;
-      _buffer..write('static $typeName ${converter.fieldName} = $code;');
->>>>>>> 3872c645
+      _buffer.write('static $typeName ${converter.fieldName} = $code;');
     }
   }
 
