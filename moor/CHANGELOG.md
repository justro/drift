## 4.3.0-dev

<<<<<<< HEAD
- Support custom, existing classes for rows! See the `@UseRowClass` annotation
  for details.
- Add `CASE WHEN` expressions with the `caseMatch` method on `Expression`
=======
- On supported platforms, cancel ongoing stream selects when the stream is disposed
  - At the moment, only `moor/ffi` on a background isolate is supported
>>>>>>> 925080bd

## 4.2.1

- Deprecate `readBool`, `readString`, `readInt`, `readDouble`, `readDateTime`
  and `readBlob` in `QueryRow`.
  Use `read` directly (which supports nullable types).

## 4.2.0

- Fixed subqueries not affecting stream updates
- Throw a `CouldNotRollBackException` when rolling back a transaction throws

## 4.1.0

- Reverted the `SelectableUtils` extension, its members have been added back to the
  `Selectable` class.
- Add `trim()`, `trimLeft()` and `trimRight()` extensions for text expressions
- Initial support for sub-queries in the Dart api:
    - `Expression.isInQuery` and `isNotInQuery` for `IS IN (SELECT ...)` matching
    - `subqueryExpression` to use single-column, single-row selects as values
    - `existsQuery` and `notExistsQuery` for `EXISTS` expressions
- New `package:moor/remote.dart` library to access databases over any `StreamChannel`. The isolate library has been
  rewritten on top of that api.

## 4.0.0-nullsafety.1

- __Breaking__: `getSingle()` and `watchSingle()` are now non-nullable and throw for empty results.
  Use `getSingleOrNull()` and `watchSingleOrNull()` for the old behavior.
- __Breaking__: Removed `QueryEngine`, its methods have been moved to `DatabaseConnectionUser`
- __Breaking__: Changed the `args` parameter in `QueryExecutor` methods to `List<Object?>`
- __Breaking__: Removed the second type parameter from `TypedResult.read`
- __Breaking__: `TypedResult.read` and `TypedResult.readTable` now throw if the row does not contain the requested table
  or expression (they used to return `null`).
- __Breaking__: `MoorWebStorage.indexedDbIfSupported` now returns a future
- __Breaking__: `getSingle` and `watchSingle` (and their `orNull()` variants) are now an extension on `Selectable`.
  Import `package:moor/moor.dart` to files using those methods.
- Support null safety
- Changed the sql representation of text types from `VARCHAR` to `TEXT`
- Added extensions for `isNull` and `isNotNull`
- Support creating a `VmDatabase` from a raw sqlite3 `Database` via `VmDatabase.opened`
- New `named_parameters` build option to generate named parameters for named variables in moor files
- Added `Migrator.renameTable` to rename tables

## 3.4.0

- New `TableMigration` api to make complex table migrations easier. See the
  [updated documentation](https://moor.simonbinder.eu/docs/advanced-features/migrations/#complex-migrations) for details
  on how to use this feature.
- New `DatabaseConnection.delayed` constructor to synchronously obtain a database connection that requires an async
  setup. This can be useful when connecting to a `MoorIsolate`.
- `VmDatabase`: Create directory of database file to avoid misuse errors from sqlite3.
- New feature in moor files: You can now set the default value for Dart templates:
  `filter ($predicate = TRUE): SELECT * FROM my_table WHERE $predicate`. This generates an optional named parameter in
  Dart.
- New `generate_values_in_copy_with` [build option](https://moor.simonbinder.eu/docs/advanced-features/builder_options/)
  . It wraps nullable columns in a `Value` in `copyWith` methods so that they can be set to `null`.
- Added `groupConcat`, `cast` and `coalesce` functions to the Dart query builder.
- Added `renameColumn` to `Migrator` to generate `ALTER TABLE RENAME COLUMN` statements.
- Added `VmDatabase.closeExistingInstances()` to close zombie database connections after hot restarts on some OSes.

## 3.3.1

- Support changing `onData` handlers for query streams. This fixes a bug occurring when using `queryStream.first`
  multiple times.

## 3.3.0

- New `package:moor/ffi.dart` library to replace the `moor_ffi` package. When migrating, Flutter users need to depend on
  the `sqlite3_flutter_libs` package as well. The changelog of `moor_ffi` contains further information about this
- New (in
  generator): `apply_converters_on_variables` [build option](https://moor.simonbinder.eu/docs/advanced-features/builder_options/)
  . When enabled, type converter will be enabled on variables for analyzed queries. This will be the default option in
  the future.

## 3.2.0

- It's now possible to change the name of a class generated for moor-file queries. See
  [the documentation](https://moor.simonbinder.eu/docs/using-sql/moor_files/#result-class-names) for details.
- Added the `multiLine`, `caseSensitive`, `unicode` and `doAll` flags to the `regex` sql extension method. They
  require `moor_ffi` version `0.7.0` or later.

## 3.1.0

- Update companions now implement `==` and `hashCode`
- New `containsCase` method for text in `package:moor/extensions/moor_ffi.dart`
- The `toCompanion` method is back for data classes, but its generation can be disabled with a build option
- New
  feature: [Implicit enum converters](https://moor.simonbinder.eu/docs/advanced-features/type_converters/#implicit-enum-converters)
- Added the `destructiveFallback` extension to databases. It can be used in `migrationStrategy` to delete and then
  re-create all tables, indices and triggers.

## 3.0.2

- Fix update statements not escaping column names ([#539](https://github.com/simolus3/moor/issues/539))

## 3.0.1

- Fix `mapFromRowOrNull` not working without a prefix ([#534](https://github.com/simolus3/moor/pull/534))

## 3.0.0

- __Breaking__: `package:moor/moor_web.dart` no longer exports `package:moor/moor.dart`. If you've relied on this,
  you'll now need to import `package:moor/moor.dart` as well.
- __Breaking__: Remove deprecated members:
    - top-level `and`, `or` and `not` methods. Use `&`, `|` and `.not()` instead.
    - top-level `year`, `month`, `day`, `hour`, `minute`, `second` methods. Use the extension member
      on `Expression<DateTime>` instead.
    - `InsertStatement.insertAll` (use batches instead)
    - the `orReplace` boolean parameter on inserts (use `mode: InsertMode.orReplace` instead)
    - remove the top-level `isIn` and `isNotIn` functions
      (use the `.isIn` and `.isNotIn` instance methods instead)
    - `CustomSelectStatement.execute` and `constructFetcher` - use `get()` or `watch()`, respectively
- __Breaking__: Remove the second type variable on `Expression` and subclasses.
- __Breaking__: Remove `customSelectStream` from `QueryEngine`. The `customSelect`
  method now returns an `Selectable` (like `customSelectQuery`, which in turn has been deprecated).
- __Breaking__: Columns that are aliases to sqlite's `rowid` column are no longer considered required for inserts
- __Breaking__: Changes the way data classes and companions are inserted:
    - Removed `Insertable.toCompanion`
    - Added `Insertable.toColumns` to obtain a map from column names to values that should be inserted
    - Removed `TableInfo.entityToSql` - use `Insertable.toColumns` instead
- __Breaking__: Renamed the `db` field in daos to `attachedDatabase`. The old field is available through an extension.
- __Breaking__: The `compact_query_methods` and `use_column_name_as_json_key_when_defined_in_moor_file` build options
  are now enabled by default. This means that queries in moor files now generate a `Selectable` method by default (
  instead of two methods for `get` and `watch`). Columns defined in moor files will have their sql name as json key (
  moor used to transform their name to `camelCase`). You can still disable both options to keep the old behavior.
- __Breaking__: The last statement in a moor file must now end with a semicolon as well
- Batches now run statements in the order they were issued. This required a breaking change for engine implementers.
- Experimentally support IndexedDB to store sqlite data on the web
- Moor will no longer wait for query stream listeners to receive a done event when closing a database or transaction.
- Updated stream queries: They now take triggers into account and more accurately detect when an update is necessary.
- New `tableUpdates` method that can be used to listen for a subset of table updates outside of a query.
- New feature: Nested results for compiled queries ([#288](https://github.com/simolus3/moor/issues/288))
  See the [documentation](https://moor.simonbinder.eu/docs/using-sql/moor_files/#nested-results) for details on how and
  when to use this feature.
- New feature: Use sql expressions for inserts or updates with the new `custom` factory on companions
- New feature: Upserts in the Dart api! Read everything you need to know
  [here](https://moor.simonbinder.eu/docs/getting-started/writing_queries/#upserts).
- Support using `MoorIsolates` in scenarios where only primitive messages can be passed between isolates.

## 2.4.2

- Fix `beforeOpen` callback deadlocking when using the isolate executor
  ([#431](https://github.com/simolus3/moor/issues/431))
- Fix limit clause not being applied when using `.join` afterwards
  ([#433](https://github.com/simolus3/moor/issues/433))

## 2.4.1

- Don't generate double quoted string literals in date time functions

## 2.4.0

- Support aggregate expressions and `group by` in the Dart api
- Support type converters in moor files!
  The [documentation](https://moor.simonbinder.eu/docs/advanced-features/type_converters/)
  has been updated to explain how to use them.
- Support stream queries in transactions ([#356](https://github.com/simolus3/moor/issues/365))
- Support table-valued functions (like `json_each` and `json_tree`) in moor files
  [#260](https://github.com/simolus3/moor/issues/260).
- Fix a crash when opening a transaction without using it ([#361](https://github.com/simolus3/moor/issues/361))
- New `mapFromCompanion` method in generated tables to convert a `UpdateCompanion` to a model.
- Support generated moor classes in other builders (like `built_value`).
  Details [in the docs](https://moor.simonbinder.eu/docs/advanced-features/builder_options/)

## 2.3.0

- New `clientDefault` method for columns. It can be used for dynamic defaults that might be different for each row. For
  instance, you can generate a uuid for each row with `text().clientDefault(() => Uuid().v4()();`
- New CLI tool to analyze moor files: Learn more at [https://moor.simonbinder.eu/cli](https://moor.simonbinder.eu/cli)
- Ability to override the default `ValueSerializer` globally by using `moorRuntimeOptions.valueSerializer`.
- Moor files: You can now explicitly declare column types in those cases that the analyzer can't infer it:
  ```
  selectVariable(:variable AS TEXT): SELECT :variable;
  ```
- Support for triggers and indices! You can declare them in a `.moor` file with a regular `CREATE TRIGGER`
  or `CREATE INDEX` statement. Both triggers and indices will be created in the default `onCreate` function. To create
  them in `onUpgrade`, use the new `createIndex` and `createTrigger` functions on a `Migrator`.
- Support for moor-file queries that run on initialization ([#280](https://github.com/simolus3/moor/issues/280))
  Declare them like this `@create: INSERT INTO users VALUES ('default', 'user')`
- Support deletes in batches ([#325](https://github.com/simolus3/moor/issues/325))
- Reduce unnecessary queries when a stream is unsubscribed and then
  re-subscribed ([#329](https://github.com/simolus3/moor/issues/329))
- Experimental new type inference for the sql analyzer. For details, check the
  `use_experimental_inference` [build option](https://moor.simonbinder.eu/docs/advanced-features/builder_options/)
- Web: New `initializer` parameter to create the database when it doesn't exist

## 2.2.0

- Support custom expressions for selects in the Dart API:
  ```dart
  final currentBalance = accounts.income - accounts.expenses;
  select(accounts).addColumns([currentBalance]).map((row) {
    Account account = row.readTable(accounts);
    int balanceOfAccount = row.read(currentBalance);
    return ...
  }).get();
  ```
- Support the `json1` and `fts5` extensions! Using them also requires version 2.2 of `moor_generator`
  and they require `moor_ffi`. For details, see
  the [documentation](https://moor.simonbinder.eu/docs/using-sql/extensions/).
- Standardized behavior of batches in transactions across backends
- Introduced `OrderingTerm.asc` and `OrderingTerm.desc` factories to construct ordering terms more easily

## 2.1.1

- Fix crash when closing a database with asserts disabled
- Web: Save the database after migrations ran
- Escape column names in insert statements, if necessary

## 2.1.0

- New extension methods to simplify the Dart api!
    - Use `&`, `or` and `.not()` to combine boolean expressions.
      ```dart
      // OLD
      select(animals)..where((a) => and(not(a.isMammal), a.amountOfLegs.equals(4)))
      // NEW:
      select(animals)..where((a) => a.isMammal.not() & a.amountOfLegs.equals(4))
      ```
    - Arithmetic: New `+`, `-`, `*` and `/` operators for int and double sql expressions
    - New `+` operator for string concatenation
- Fix crash when `customStatement` is the first operation used on a
  database ([#199](https://github.com/simolus3/moor/issues/199))
- Allow transactions inside a `beforeOpen` callback
- New `batch` method on generated databases to execute multiple queries in a single batch
- Experimental support to run moor on a background isolate
- Reduce use of parentheses in SQL code generated at runtime
- Query streams now emit errors that happened while running the query
- Upgraded the sql parser which now supports `WITH` clauses in moor files
- Internal refactorings on the runtime query builder

## 2.0.1

- Introduced `isBetween` and `isBetweenValues` methods for comparable expressions (int, double, datetime)
  to check values for both an upper and lower bound
- Automatically map `BOOLEAN` and `DATETIME` columns declared in a sql file to the appropriate type
  (both used to be `double` before).
- Fix streams not emitting cached data when listening multiple times
- __Breaking__: Remove the type parameter from `Insertable.createCompanion` (it was declared as an internal method)

__2.0.1+1__: Fix crash when `customStatement` is the first operation used on a database
([#199](https://github.com/simolus3/moor/issues/199))

## 2.0.0

This is the first major update after the initial release and moor and we have a lot to cover:
`.moor` files can now have their own imports and queries, you can embed Dart in sql queries using the new templates
feature and we have a prototype of a pure-Dart SQL IDE ready. Finally, we also removed a variety of deprecated features.
See the breaking changes section to learn what components are affected and what alternatives are available.

### New features

#### Updates to the sql parser

`.moor` files were introduced in moor 1.7 as an experimental way to declare tables by using
`CREATE TABLE` statements. In this version, they become stable and support their own import and query system. This
allows you to write queries in their own file:

```sql
CREATE TABLE users
(
    id   INT     NOT NULL PRIMARY KEY AUTOINCREMENT,
    name VARCHAR NOT NULL
);

findByName
:
SELECT *
FROM users
WHERE name LIKE :query;
```

When this file is included from a `@UseMoor` annotation, moor will generate methods to run the query. Of course, you can
also write Dart queries for tables declared in sql:

```dart
Stream<User> loadUserById(int id) {
  return (select(users)
    ..where((u) => u.id.equals(2))).watchSingle();
}
```

Moor files can also import other moor files by using an `import 'other.moor';` statement at the top. Then, all tables
defined in `other.moor` will also be available to the current file.

Moor takes Dart and SQL interop even further with the new "Dart in SQL templates". You can define a query like this:

```sql
findDynamic
:
SELECT *
FROM users
WHERE $condition;
```

And moor will generate a method `findDynamic(Expression<bool, BoolType> condition)` for you. This allows you to bind the
template with a predicate as complex as you'd like. At the moment, Dart templates are supported for
expressions, `OrderBy`, `OrderingTerm` and `Limit`.

`INSERT` statements can now be used as a compiled statement - both in moor files and in a `@UseMoor` or `@UseDao`
annotation. A new builtin linter will even warn you when you forget to provide a value for a non-nullable column - right
at compile time!

And finally, we now generate better query code when queries only return a single column. Instead of generating a whole
new class for that, we simply return the value directly.

#### Experimental ffi support

We released an experimental version of moor built on top of `dart:ffi`. It works cross-platform and is much, much faster
than `moor_flutter`. It you want to try it out, read the docs [here](https://moor.simonbinder.eu/docs/other-engines/vm/)
.

### Minor changes

- a `Constant<String>` can now be written to SQL, it used to throw before. This is useful if you need default values for
  strings columns. This also works for `BLOBS`
  (`Constant<Uint8List>`).
- new `LazyDatabase` for when you want to construct a database asynchronously (for instance, if you first need to find a
  file before you can open a database).

### Breaking changes

- __THIS LIKELY AFFECTS YOUR APP:__ Removed the `transaction` parameter for callbacks in transactions and `beforeOpen`
  callbacks. So, instead of writing
  ```dart
  transaction((t) async {
    await t.update(table)...;
  });
  ```
  simply write
  ```dart
  transaction(() async {
    await update(table)...;
  });
  ```
  Similarly, instead of using `onOpen: (db, details) async {...}`, use
  `onOpen: (details) async {...}`. You don't have to worry about calling methods on your database instead of a
  transaction objects. They will be delegated automatically.

  On a similar note, we also removed the `operateOn` parameter from compiled queries.
- Compiled queries that return only a single column (e.g. `SELECT COUNT(*) FROM users`)
  will just return their value (in this case, an `int`) now. Moor no longer generates a new class in that case.
- Removed `MigrationStrategy.onFinished`. Use `beforeOpen` instead.
- Compiled sql queries starting with an underscore will now generate private match queries. Previously, the
  query `_allUsers` would generate a `watchAllUsers` method, that has been adopted to `_watchAllUsers`.
  The `generate_private_watch_methods` builder option, which backported this fix to older versions, has thus been
  removed.
- Removed `InsertStatement.insertOrReplace`. Use `insert(data, orReplace: true)` instead.
- Removed the diff util and `MoorAnimatedList`. Use a third party library for that.

## 1.7.2

- Fixed a race condition that caused the database to be opened multiple times on slower devices. This problem was
  introduced in `1.7.0` and was causing problems during migrations.

## 1.7.1

- Better documentation on `getSingle` and `watchSingle` for queries.
- Fix `INTEGER NOT NULL PRIMARY KEY` wrongly requiring a value during insert (this never affected
  `AUTOINCREMENT` columns, and only affects columns declared in a `.moor` file)

## 1.7.0

- Support custom columns via type converters. See the [docs](https://moor.simonbinder.eu/type_converters)
  for details on how to use this feature.
- Transactions now roll back when not completed successfully, they also rethrow the exception to make debugging easier.
- New `backends` api, making it easier to write database drivers that work with moor. Apart from
  `moor_flutter`, new experimental backends can be checked out from git:
    1. `encrypted_moor`: An encrypted moor database: https://github.com/simolus3/moor/tree/develop/extras/encryption
    2. `moor_mysql`: Work in progress mysql backend for moor. https://github.com/simolus3/moor/tree/develop/extras/mysql
- The compiled sql feature is no longer experimental and will stay stable until a major version bump
- New, experimental support for `.moor` files! Instead of declaring your tables in Dart, you can choose to declare them
  with sql by writing the `CREATE TABLE` statement in a `.moor` file. You can then use these tables in the database and
  with daos by using the `include` parameter on `@UseMoor` and `@UseDao`. Again, please notice that this is an
  experimental api and there might be some hiccups. Please report any issues you run into.

## 1.6.0

- Experimental web support! See [the documentation](https://moor.simonbinder.eu/web) for details.
- Make transactions easier to use: Thanks to some Dart async magic, you no longer need to run queries on the transaction
  explicitly. This
  ```dart
  Future deleteCategory(Category category) {
    return transaction((t) async {
      await t.delete(categories).delete(category);
    });
  }
  ```
  is now the same as this (notice how we don't have to use the `t.` in front of the delete)
  ```dart
    Future deleteCategory(Category category) {
      return transaction((t) async {
        await delete(categories).delete(category);
      });
    }
    ```
  This makes it much easier to compose operations by extracting them into methods, as you don't have to worry about not
  using the `t` parameter.
- Moor now provides syntax sugar for list parameters in compiled custom queries
  (`SELECT * FROM entries WHERE id IN ?`)
- Support `COLLATE` expressions.
- Date time columns are now comparable
- The `StringType` now supports arbitrary data from sqlite ([#70](https://github.com/simolus3/moor/pull/70)).
  Thanks, [knaeckeKami](https://github.com/knaeckeKami)!
- Bugfixes related to stream queries and `LIMIT` clauses.

## 1.5.1

- Fixed an issue where transformed streams would not always update
- Emit a `INSERT INTO table DEFAULT VALUES` when appropriate. Moor used to generate invalid sql before.

## 1.5.0

This version introduces some new concepts and features, which are explained in more detail below. Here is a quick
overview of the new features:

- More consistent and reliable callbacks for migrations. You can now use `MigrationStrategy.beforeOpen`
  to run queries after migrations, but before fully opening the database. This is useful to initialize data.
- Greatly expanded documentation, introduced additional checks to provide more helpful error messages
- New `getSingle` and `watchSingle` methods on queries: Queries that you know will only return one row can now be
  instructed to return the value directly instead of wrapping it in a list.
- New "update companion" classes to clearly separate between absent values and explicitly setting values back to null -
  explained below.
- Experimental support for compiled sql queries: __Moor can now generate typesafe APIs for written sql__. Read on to get
  started.

### Update companions

Newly introduced "Update companions" allow you to insert or update data more precisely than before. Previously, there
was no clear separation between "null" and absent values. For instance, let's say we had a table "users" that stores an
id, a name, and an age. Now, let's say we wanted to set the age of a user to null without changing its name. Would we
use `User(age: null)`? Here, the `name` column would implicitly be set to null, so we can't cleanly separate that.
However, with `UsersCompanion(age: Value(null))`, we know the difference between `Value(null)` and the
default `Value.absent()`.

Don't worry, all your existing code will continue to work, this change is fully backwards compatible. You might get
analyzer warnings about missing required fields. The migration to update companions will fix that. Replacing normal
classes with their update companions is simple and the only thing needed to fix that.
The [documentation](https://moor.simonbinder.eu/queries/#updates-and-deletes)
has been updated to reflect this. If you have additional questions, feel free to
[create an issue](https://github.com/simolus3/moor/issues/new).

### Compiled sql queries

Experimental support for compile time custom statements. Sounds super boring, but it actually gives you a fluent way to
write queries in pure sql. The moor generator will figure out what your queries return and automatically generate the
boring mapping part. Head on to
[the documentation](https://moor.simonbinder.eu/queries/custom) to find out how to use this new feature.

Please note that this feature is in an experimental state: Expect minor, but breaking changes in the API and in the
generated code. Also, if you run into any issues with this feature,
[reporting them](https://github.com/simolus3/moor/issues/new) would be super appreciated.

## 1.4.0

- Added the `RealColumn`, which stores floating point values
- Better configuration for the serializer with the `JsonKey` annotation and the ability to use a
  custom `ValueSerializer`

## 1.3.0

- Moor now supports table joins
    - Added table aliases
- Default values for columns: Just use the `withDefault` method when declaring a column
    - added expressions that resolve to the current date or time
- Fixed a crash that would occur if the first operation was a transaction
- Better support for custom expressions as part of a regular query
- Faster hashcode implementation in generated data classes

## 1.2.0

- __Breaking__: Generated DAO classes are now called `_$YourNameHere`, it used to be just `_YourNameHere` (without the
  dollar sign)
- Blob data type
- `insertOrReplace` method for insert statements
- DAOs can now operate on transactions
- Custom constraints
- Query streams are now cached so that equal queries yield identical streams. This can improve performance.

## 1.1.0

- Transactions

## 1.0.0

- Initial version of the Moor library<|MERGE_RESOLUTION|>--- conflicted
+++ resolved
@@ -1,13 +1,11 @@
 ## 4.3.0-dev
 
-<<<<<<< HEAD
 - Support custom, existing classes for rows! See the `@UseRowClass` annotation
   for details.
 - Add `CASE WHEN` expressions with the `caseMatch` method on `Expression`
-=======
-- On supported platforms, cancel ongoing stream selects when the stream is disposed
-  - At the moment, only `moor/ffi` on a background isolate is supported
->>>>>>> 925080bd
+- On supported platforms, cancel pending stream selects when the stream is disposed
+  - `moor_flutter` is supported
+  - `moor/ffi` is supported when used on a background isolate
 
 ## 4.2.1
 
