part of '../query_builder.dart';

const _equality = ListEquality<Object?>();

/// Base class for everything that can be used as a function parameter in sql.
///
/// Most prominently, this includes [Expression]s.
///
/// Used internally by drift.
abstract class FunctionParameter implements Component {}

/// Any sql expression that evaluates to some generic value. This does not
/// include queries (which might evaluate to multiple values) but individual
/// columns, functions and operators.
///
/// To obtain the result of an [Expression], add it as a result column to a
/// [JoinedSelectStatement], e.g. through [DatabaseConnectionUser.selectOnly]:
///
/// ```dart
///  Expression<int> countUsers = users.id.count();
///
///  // Add the expression to a select statement to evaluate it.
///  final query = selectOnly(users)..addColumns([countUsers]);
///  final row = await query.getSingle();
///
///  // Use .read() on a row to read expressions.
///  final amountOfUsers = query.read(counUsers);
/// ```
///
/// It's important that all subclasses properly implement [hashCode] and
/// [==].
abstract class Expression<D extends Object> implements FunctionParameter {
  /// Constant constructor so that subclasses can be constant.
  const Expression();

  /// The precedence of this expression. This can be used to automatically put
  /// parentheses around expressions as needed.
  Precedence get precedence => Precedence.unknown;

  /// Whether this expression is a literal. Some use-sites need to put
  /// parentheses around non-literals.
  bool get isLiteral => false;

  /// Whether this expression is equal to the given expression.
  ///
  /// This generates an equals operator in SQL. To perform a comparison
  /// sensitive to `NULL` values, use [isExp] instead.
  Expression<bool> equalsExp(Expression<D> compare) =>
      _Comparison.equal(this, compare);

  /// Whether this column is equal to the given value, which must have a fitting
  /// type. The [compare] value will be written
  /// as a variable using prepared statements, so there is no risk of
  /// an SQL-injection.
  ///
  /// This method only supports comparing the value of the column to non-
  /// nullable values and translates to a direct `=` comparison in SQL.
  /// To compare this column to `null`, use [isValue].
  Expression<bool> equals(D compare) =>
      _Comparison.equal(this, Variable<D>(compare));

  /// Compares the value of this column to [compare] or `null`.
  ///
  /// When [compare] is null, this generates an `IS NULL` expression in SQL.
  /// For non-null values, an [equals] expression is generated.
  /// This means that, for this method, two null values are considered equal.
  /// This deviates from the usual notion in SQL that doesn't allow comparing
  /// `NULL` values with equals.
  Expression<bool> equalsNullable(D? compare) {
    if (compare == null) {
      return isNull();
    } else {
      return equals(compare);
    }
  }

  /// Casts this expression to an expression of [D].
  ///
  /// Calling [dartCast] will not affect the generated sql. In particular, it
  /// will __NOT__ generate a `CAST` expression in sql. To generate a `CAST`
  /// in sql, use [cast].
  ///
  /// This method is used internally by drift.
  Expression<D2> dartCast<D2 extends Object>() {
    return _DartCastExpression<D, D2>(this);
  }

  /// Generates a `CAST(expression AS TYPE)` expression.
  ///
  /// Note that this does not do a meaningful conversion for drift-only types
  /// like `bool` or `DateTime`. Both would simply generate a `CAST AS INT`
  /// expression.
  Expression<D2> cast<D2 extends Object>() {
    return _CastInSqlExpression<D, D2>(this);
  }

  /// Generates an `IS` expression in SQL, comparing this expression with the
  /// Dart [value].
  ///
  /// This is the SQL method most closely resembling the [Object.==] operator in
  /// Dart. When this expression and [value] are both non-null, this is the same
  /// as [equals]. Two `NULL` values are considered equal as well.
  Expression<bool> isValue(D value) {
    return isExp(Variable<D>(value));
  }

  /// Generates an `IS NOT` expression in SQL, comparing this expression with
  /// the Dart [value].
  ///
  /// This the inverse of [isValue].
  Expression<bool> isNotValue(D value) {
    return isNotExp(Variable<D>(value));
  }

  /// Expression that is true if the inner expression resolves to a null value.
  Expression<bool> isNull() => isExp(const Constant(null));

  /// Expression that is true if the inner expression resolves to a non-null
  /// value.
  Expression<bool> isNotNull() => isNotExp(const Constant(null));

  /// Generates an `IS` expression in SQL, comparing this expression with the
  /// [other] expression.
  ///
  /// This is the SQL method most closely resembling the [Object.==] operator in
  /// Dart. When this expression and [other] are both non-null, this is the same
  /// as [equalsExp]. Two `NULL` values are considered equal as well.
  Expression<bool> isExp(Expression<D> other) {
    return BaseInfixOperator(this, 'IS', other,
        precedence: Precedence.comparisonEq);
  }

  /// Generates an `IS NOT` expression in SQL, comparing this expression with
  /// the [other] expression.
  ///
  /// This the inverse of [isExp].
  Expression<bool> isNotExp(Expression<D> other) {
    return BaseInfixOperator(this, 'IS NOT', other,
        precedence: Precedence.comparisonEq);
  }

  /// An expression that is true if `this` resolves to any of the values in
  /// [values].
  Expression<bool> isIn(Iterable<D> values) {
<<<<<<< HEAD
    if (values.isEmpty) {
      return Constant(false);
    }
    return _InExpression(this, values.toList(), false);
=======
    return isInExp([for (final value in values) Variable<D>(value)]);
>>>>>>> 5e32e549
  }

  /// An expression that is true if `this` does not resolve to any of the values
  /// in [values].
  Expression<bool> isNotIn(Iterable<D> values) {
<<<<<<< HEAD
    if (values.isEmpty) {
      return Constant(true);
    }
    return _InExpression(this, values.toList(), true);
=======
    return isNotInExp([for (final value in values) Variable<D>(value)]);
  }

  /// An expression that evaluates to `true` if this expression resolves to a
  /// value that one of the [expressions] resolve to as well.
  ///
  /// For an "is in" comparison with values, use [isIn].
  Expression<bool> isInExp(List<Expression<D>> expressions) {
    return _InExpression(this, expressions, false);
  }

  /// An expression that evaluates to `true` if this expression does not resolve
  /// to any value that the [expressions] resolve to.
  ///
  /// For an "is not in" comparison with values, use [isNotIn].
  Expression<bool> isNotInExp(List<Expression<D>> expressions) {
    return _InExpression(this, expressions, true);
>>>>>>> 5e32e549
  }

  /// An expression checking whether `this` is included in any row of the
  /// provided [select] statement.
  ///
  /// The [select] statement may only have one column.
  Expression<bool> isInQuery(BaseSelectStatement select) {
    _checkSubquery(select);
    return _InSelectExpression(select, this, false);
  }

  /// An expression checking whether `this` is _not_ included in any row of the
  /// provided [select] statement.
  ///
  /// The [select] statement may only have one column.
  Expression<bool> isNotInQuery(BaseSelectStatement select) {
    _checkSubquery(select);
    return _InSelectExpression(select, this, true);
  }

  /// A `CASE WHEN` construct using the current expression as a base.
  ///
  /// The expression on which [caseMatch] is invoked will be used as a base and
  /// compared against the keys in [when]. If an equal key is found in the map,
  /// the expression returned evaluates to the respective value.
  /// If no matching keys are found in [when], the [orElse] expression is
  /// evaluated and returned. If no [orElse] expression is provided, `NULL` will
  /// be returned instead.
  ///
  /// For example, consider this expression mapping numerical weekdays to their
  /// name:
  ///
  /// ```dart
  /// final weekday = myTable.createdOnWeekDay;
  /// weekday.caseMatch<String>(
  ///   when: {
  ///     Constant(1): Constant('Monday'),
  ///     Constant(2): Constant('Tuesday'),
  ///     Constant(3): Constant('Wednesday'),
  ///     Constant(4): Constant('Thursday'),
  ///     Constant(5): Constant('Friday'),
  ///     Constant(6): Constant('Saturday'),
  ///     Constant(7): Constant('Sunday'),
  ///   },
  ///   orElse: Constant('(unknown)'),
  /// );
  /// ```
  Expression<T> caseMatch<T extends Object>({
    required Map<Expression<D>, Expression<T>> when,
    Expression<T>? orElse,
  }) {
    return CaseWhenExpressionWithBase<D, T>(
      this,
      cases: when.entries.map((e) => CaseWhen(e.key, then: e.value)),
      orElse: orElse,
    );
  }

  /// Evaluates to `this` if [predicate] is true, otherwise evaluates to [ifFalse].
  Expression<T> iif<T extends Object>(
      Expression<bool> predicate, Expression<T> ifFalse) {
    return FunctionCallExpression<T>('IIF', [predicate, this, ifFalse]);
  }

  /// Returns `null` if [matcher] is equal to this expression, `this` otherwise.
  Expression<D> nullIf(Expression<D> matcher) {
    return FunctionCallExpression('NULLIF', [this, matcher]);
  }

  /// Writes this expression into the [GenerationContext], assuming that there's
  /// an outer expression with [precedence]. If the [Expression.precedence] of
  /// `this` expression is lower, it will be wrap}ped in
  ///
  /// See also:
  ///  - [Component.writeInto], which doesn't take any precedence relation into
  ///  account.
  void writeAroundPrecedence(GenerationContext context, Precedence precedence) {
    if (this.precedence < precedence) {
      context.buffer.write('(');
      writeInto(context);
      context.buffer.write(')');
    } else {
      writeInto(context);
    }
  }

  /// If this [Expression] wraps an [inner] expression, this utility method can
  /// be used inside [writeInto] to write that inner expression while wrapping
  /// it in parentheses if necessary.
  @protected
  void writeInner(GenerationContext ctx, Expression inner) {
    assert(precedence != Precedence.unknown,
        "Expressions with unknown precedence shouldn't have inner expressions");
    inner.writeAroundPrecedence(ctx, precedence);
  }

  /// The supported [DriftSqlType] backing this expression.
  DriftSqlType<D> get driftSqlType => DriftSqlType.forType();
}

/// Used to order the precedence of sql expressions so that we can avoid
/// unnecessary parens when generating sql statements.
enum Precedence implements Comparable<Precedence> {
  /// Precedence is unknown, assume lowest. This can be used for a
  /// [CustomExpression] to always put parens around it.
  unknown._(-1),

  /// Precedence for the `OR` operator in sql
  or._(10),

  /// Precedence for the `AND` operator in sql
  and._(11),

  /// Precedence for most of the comparisons operators in sql, including
  /// equality, is (not) checks, in, like, glob, match, regexp.
  comparisonEq._(12),

  /// Precedence for the <, <=, >, >= operators in sql
  comparison._(13),

  /// Precedence for bitwise operators in sql
  bitwise._(14),

  /// Precedence for the (binary) plus and minus operators in sql
  plusMinus._(15),

  /// Precedence for the *, / and % operators in sql
  mulDivide._(16),

  /// Precedence for the || operator in sql
  stringConcatenation._(17),

  /// Precedence for unary operators in sql
  unary._(20),

  /// Precedence for postfix operators (like collate) in sql
  postfix._(21),

  /// Highest precedence in sql, used for variables and literals.
  primary._(100);

  /// Higher means higher precedence.
  final int _value;

  const Precedence._(this._value);

  @override
  int compareTo(Precedence other) {
    return _value.compareTo(other._value);
  }

  /// Returns true if this [Precedence] is lower than [other].
  bool operator <(Precedence other) => compareTo(other) < 0;

  /// Returns true if this [Precedence] is lower or equal to [other].
  bool operator <=(Precedence other) => compareTo(other) <= 0;

  /// Returns true if this [Precedence] is higher than [other].
  bool operator >(Precedence other) => compareTo(other) > 0;

  /// Returns true if this [Precedence] is higher or equal to [other].
  bool operator >=(Precedence other) => compareTo(other) >= 0;
}

/// Defines the possible comparison operators that can appear in a
/// [_Comparison].
enum _ComparisonOperator {
  /// '<' in sql
  less('<'),

  /// '<=' in sql
  lessOrEqual('<='),

  /// '=' in sql
  equal('='),

  /// '>=' in sql
  moreOrEqual('>='),

  /// '>' in sql
  more('>');

  final String operator;

  const _ComparisonOperator(this.operator);
}

/// An expression that compares two child expressions.
class _Comparison extends InfixOperator<bool> {
  @override
  final Expression left;
  @override
  final Expression right;

  /// The operator to use for this comparison
  final _ComparisonOperator op;

  @override
  String get operator => op.operator;

  @override
  Precedence get precedence {
    if (op == _ComparisonOperator.equal) {
      return Precedence.comparisonEq;
    } else {
      return Precedence.comparison;
    }
  }

  /// Constructs a comparison from the [left] and [right] expressions to compare
  /// and the [ComparisonOperator] [op].
  _Comparison(this.left, this.op, this.right);

  /// Like [Comparison(left, op, right)], but uses [_ComparisonOperator.equal].
  _Comparison.equal(this.left, this.right) : op = _ComparisonOperator.equal;

  @override
  void writeInto(GenerationContext context) {
    // Most values can be compared directly, but date time values need to be
    // brought into a comparable format if they're stored as text (since we
    // don't want to compare datetimes lexicographically).
    final left = this.left;
    final right = this.right;

    if (left is Expression<DateTime> &&
        right is Expression<DateTime> &&
        context.typeMapping.storeDateTimesAsText) {
      // Compare julianday values instead of texts
      writeInner(context, left.julianday);
      context.writeWhitespace();
      context.buffer.write(operator);
      context.writeWhitespace();
      writeInner(context, right.julianday);
    } else {
      super.writeInto(context);
    }
  }
}

class _UnaryMinus<DT extends Object> extends Expression<DT> {
  final Expression<DT> inner;

  _UnaryMinus(this.inner);

  @override
  Precedence get precedence => Precedence.unary;

  @override
  void writeInto(GenerationContext context) {
    context.buffer.write('-');
    writeInner(context, inner);
  }

  @override
  int get hashCode => inner.hashCode * 5;

  @override
  bool operator ==(Object other) {
    return other is _UnaryMinus && other.inner == inner;
  }
}

class _DartCastExpression<D1 extends Object, D2 extends Object>
    extends Expression<D2> {
  final Expression<D1> inner;

  const _DartCastExpression(this.inner);

  @override
  Precedence get precedence => inner.precedence;

  @override
  bool get isLiteral => inner.isLiteral;

  @override
  void writeAroundPrecedence(GenerationContext context, Precedence precedence) {
    // This helps avoid parentheses if the inner expression has a precedence
    // that is computed dynamically.
    return inner.writeAroundPrecedence(context, precedence);
  }

  @override
  void writeInto(GenerationContext context) {
    return inner.writeInto(context);
  }

  @override
  int get hashCode => inner.hashCode * 7;

  @override
  bool operator ==(Object other) {
    return other is _DartCastExpression && other.inner == inner;
  }
}

class _CastInSqlExpression<D1 extends Object, D2 extends Object>
    extends Expression<D2> {
  final Expression<D1> inner;

  @override
  Precedence get precedence => Precedence.primary;

  const _CastInSqlExpression(this.inner);

  @override
  void writeInto(GenerationContext context) {
    final type = DriftSqlType.forType<D2>();

    context.buffer.write('CAST(');
    inner.writeInto(context);
    context.buffer.write(' AS ${type.sqlTypeName(context)})');
  }
}

/// A sql expression that calls a function.
///
/// This class is mainly used by drift internally. If you find yourself using
/// this class, consider [creating an issue](https://github.com/simolus3/drift/issues/new)
/// to request native support in drift.
class FunctionCallExpression<R extends Object> extends Expression<R> {
  /// The name of the function to call
  final String functionName;

  /// The arguments passed to the function, as expressions.
  final List<Expression> arguments;

  @override
  Precedence get precedence => Precedence.primary;

  /// Constructs a function call expression in sql from the [functionName] and
  /// the target [arguments].
  const FunctionCallExpression(this.functionName, this.arguments);

  @override
  void writeInto(GenerationContext context) {
    context.buffer
      ..write(functionName)
      ..write('(');
    _writeCommaSeparated(context, arguments);
    context.buffer.write(')');
  }

  @override
  int get hashCode => Object.hash(functionName, _equality);

  @override
  bool operator ==(Object other) {
    return other is FunctionCallExpression &&
        other.functionName == functionName &&
        _equality.equals(other.arguments, arguments);
  }
}

void _checkSubquery(BaseSelectStatement statement) {
  final columns = statement._expandedColumns.length;
  if (columns != 1) {
    throw ArgumentError.value(statement, 'statement',
        'Must return exactly one column (actually returns $columns)');
  }
}

/// Creates a subquery expression from the given [statement].
///
/// The statement, which can be created via [DatabaseConnectionUser.select] in
/// a database class, must return exactly one row with exactly one column.
Expression<R> subqueryExpression<R extends Object>(
    BaseSelectStatement statement) {
  _checkSubquery(statement);
  return _SubqueryExpression<R>(statement);
}

class _SubqueryExpression<R extends Object> extends Expression<R> {
  final BaseSelectStatement statement;

  _SubqueryExpression(this.statement);

  @override
  void writeInto(GenerationContext context) {
    context.buffer.write('(');
    statement.writeInto(context);
    context.buffer.write(')');
  }

  @override
  int get hashCode => statement.hashCode;

  @override
  bool operator ==(Object? other) {
    return other is _SubqueryExpression && other.statement == statement;
  }
}<|MERGE_RESOLUTION|>--- conflicted
+++ resolved
@@ -142,33 +142,24 @@
   /// An expression that is true if `this` resolves to any of the values in
   /// [values].
   Expression<bool> isIn(Iterable<D> values) {
-<<<<<<< HEAD
-    if (values.isEmpty) {
-      return Constant(false);
-    }
-    return _InExpression(this, values.toList(), false);
-=======
     return isInExp([for (final value in values) Variable<D>(value)]);
->>>>>>> 5e32e549
   }
 
   /// An expression that is true if `this` does not resolve to any of the values
   /// in [values].
   Expression<bool> isNotIn(Iterable<D> values) {
-<<<<<<< HEAD
-    if (values.isEmpty) {
+    return isNotInExp([for (final value in values) Variable<D>(value)]);
+  }
+
+  /// An expression that evaluates to `true` if this expression resolves to a
+  /// value that one of the [expressions] resolve to as well.
+  ///
+  /// For an "is in" comparison with values, use [isIn].
+  Expression<bool> isInExp(List<Expression<D>> expressions) {
+    if (expressions.isEmpty) {
       return Constant(true);
     }
-    return _InExpression(this, values.toList(), true);
-=======
-    return isNotInExp([for (final value in values) Variable<D>(value)]);
-  }
-
-  /// An expression that evaluates to `true` if this expression resolves to a
-  /// value that one of the [expressions] resolve to as well.
-  ///
-  /// For an "is in" comparison with values, use [isIn].
-  Expression<bool> isInExp(List<Expression<D>> expressions) {
+
     return _InExpression(this, expressions, false);
   }
 
@@ -177,8 +168,11 @@
   ///
   /// For an "is not in" comparison with values, use [isNotIn].
   Expression<bool> isNotInExp(List<Expression<D>> expressions) {
+    if (expressions.isEmpty) {
+      return Constant(true);
+    }
+
     return _InExpression(this, expressions, true);
->>>>>>> 5e32e549
   }
 
   /// An expression checking whether `this` is included in any row of the
