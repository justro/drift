--- conflicted
+++ resolved
@@ -80,7 +80,7 @@
   NoIdRow map(Map<String, dynamic> data, {String? tablePrefix}) {
     final effectivePrefix = tablePrefix != null ? '$tablePrefix.' : '';
     return NoIdRow(
-      attachedDatabase.options.types
+      attachedDatabase.typeMapping
           .read(DriftSqlType.blob, data['${effectivePrefix}payload'])!,
     );
   }
@@ -260,24 +260,11 @@
   @override
   WithDefault map(Map<String, dynamic> data, {String? tablePrefix}) {
     final effectivePrefix = tablePrefix != null ? '$tablePrefix.' : '';
-<<<<<<< HEAD
     return WithDefault(
-      a: attachedDatabase.options.types
+      a: attachedDatabase.typeMapping
           .read(DriftSqlType.string, data['${effectivePrefix}a']),
-      b: attachedDatabase.options.types
+      b: attachedDatabase.typeMapping
           .read(DriftSqlType.int, data['${effectivePrefix}b']),
-=======
-    return Config(
-      configKey: attachedDatabase.typeMapping
-          .read(DriftSqlType.string, data['${effectivePrefix}config_key'])!,
-      configValue: attachedDatabase.typeMapping
-          .read(DriftSqlType.string, data['${effectivePrefix}config_value']),
-      syncState: ConfigTable.$converter0n.fromSql(attachedDatabase.typeMapping
-          .read(DriftSqlType.int, data['${effectivePrefix}sync_state'])),
-      syncStateImplicit: ConfigTable.$converter1n.fromSql(
-          attachedDatabase.typeMapping.read(
-              DriftSqlType.int, data['${effectivePrefix}sync_state_implicit'])),
->>>>>>> f6830bcd
     );
   }
 
@@ -487,112 +474,13 @@
   @override
   WithConstraint map(Map<String, dynamic> data, {String? tablePrefix}) {
     final effectivePrefix = tablePrefix != null ? '$tablePrefix.' : '';
-<<<<<<< HEAD
     return WithConstraint(
-      a: attachedDatabase.options.types
-          .read(DriftSqlType.string, data['${effectivePrefix}a']),
-      b: attachedDatabase.options.types
-          .read(DriftSqlType.int, data['${effectivePrefix}b'])!,
-      c: attachedDatabase.options.types
-          .read(DriftSqlType.double, data['${effectivePrefix}c']),
-=======
-    return WithDefault(
       a: attachedDatabase.typeMapping
           .read(DriftSqlType.string, data['${effectivePrefix}a']),
       b: attachedDatabase.typeMapping
-          .read(DriftSqlType.int, data['${effectivePrefix}b']),
-    );
-  }
-
-  @override
-  WithDefaults createAlias(String alias) {
-    return WithDefaults(attachedDatabase, alias);
-  }
-
-  @override
-  bool get dontWriteConstraints => true;
-}
-
-class NoIdsCompanion extends UpdateCompanion<NoIdRow> {
-  final Value<Uint8List> payload;
-  const NoIdsCompanion({
-    this.payload = const Value.absent(),
-  });
-  NoIdsCompanion.insert({
-    required Uint8List payload,
-  }) : payload = Value(payload);
-  static Insertable<NoIdRow> custom({
-    Expression<Uint8List>? payload,
-  }) {
-    return RawValuesInsertable({
-      if (payload != null) 'payload': payload,
-    });
-  }
-
-  NoIdsCompanion copyWith({Value<Uint8List>? payload}) {
-    return NoIdsCompanion(
-      payload: payload ?? this.payload,
-    );
-  }
-
-  @override
-  Map<String, Expression> toColumns(bool nullToAbsent) {
-    final map = <String, Expression>{};
-    if (payload.present) {
-      map['payload'] = Variable<Uint8List>(payload.value);
-    }
-    return map;
-  }
-
-  @override
-  String toString() {
-    return (StringBuffer('NoIdsCompanion(')
-          ..write('payload: $payload')
-          ..write(')'))
-        .toString();
-  }
-}
-
-class NoIds extends Table with TableInfo<NoIds, NoIdRow> {
-  @override
-  final GeneratedDatabase attachedDatabase;
-  final String? _alias;
-  NoIds(this.attachedDatabase, [this._alias]);
-  final VerificationMeta _payloadMeta = const VerificationMeta('payload');
-  late final GeneratedColumn<Uint8List> payload = GeneratedColumn<Uint8List>(
-      'payload', aliasedName, false,
-      type: DriftSqlType.blob,
-      requiredDuringInsert: true,
-      $customConstraints: 'NOT NULL PRIMARY KEY');
-  @override
-  List<GeneratedColumn> get $columns => [payload];
-  @override
-  String get aliasedName => _alias ?? 'no_ids';
-  @override
-  String get actualTableName => 'no_ids';
-  @override
-  VerificationContext validateIntegrity(Insertable<NoIdRow> instance,
-      {bool isInserting = false}) {
-    final context = VerificationContext();
-    final data = instance.toColumns(true);
-    if (data.containsKey('payload')) {
-      context.handle(_payloadMeta,
-          payload.isAcceptableOrUnknown(data['payload']!, _payloadMeta));
-    } else if (isInserting) {
-      context.missing(_payloadMeta);
-    }
-    return context;
-  }
-
-  @override
-  Set<GeneratedColumn> get $primaryKey => {payload};
-  @override
-  NoIdRow map(Map<String, dynamic> data, {String? tablePrefix}) {
-    final effectivePrefix = tablePrefix != null ? '$tablePrefix.' : '';
-    return NoIdRow(
-      attachedDatabase.typeMapping
-          .read(DriftSqlType.blob, data['${effectivePrefix}payload'])!,
->>>>>>> f6830bcd
+          .read(DriftSqlType.int, data['${effectivePrefix}b'])!,
+      c: attachedDatabase.typeMapping
+          .read(DriftSqlType.double, data['${effectivePrefix}c']),
     );
   }
 
@@ -860,27 +748,17 @@
   @override
   Config map(Map<String, dynamic> data, {String? tablePrefix}) {
     final effectivePrefix = tablePrefix != null ? '$tablePrefix.' : '';
-<<<<<<< HEAD
     return Config(
-      configKey: attachedDatabase.options.types
+      configKey: attachedDatabase.typeMapping
           .read(DriftSqlType.string, data['${effectivePrefix}config_key'])!,
-      configValue: attachedDatabase.options.types
+      configValue: attachedDatabase.typeMapping
           .read(DriftSqlType.string, data['${effectivePrefix}config_value']),
       syncState: ConfigTable.$convertersyncStaten.fromSql(attachedDatabase
-          .options.types
+          .typeMapping
           .read(DriftSqlType.int, data['${effectivePrefix}sync_state'])),
       syncStateImplicit: ConfigTable.$convertersyncStateImplicitn.fromSql(
-          attachedDatabase.options.types.read(
+          attachedDatabase.typeMapping.read(
               DriftSqlType.int, data['${effectivePrefix}sync_state_implicit'])),
-=======
-    return WithConstraint(
-      a: attachedDatabase.typeMapping
-          .read(DriftSqlType.string, data['${effectivePrefix}a']),
-      b: attachedDatabase.typeMapping
-          .read(DriftSqlType.int, data['${effectivePrefix}b'])!,
-      c: attachedDatabase.typeMapping
-          .read(DriftSqlType.double, data['${effectivePrefix}c']),
->>>>>>> f6830bcd
     );
   }
 
@@ -1669,18 +1547,11 @@
           .read(DriftSqlType.string, data['${effectivePrefix}config_key'])!,
       configValue: attachedDatabase.typeMapping
           .read(DriftSqlType.string, data['${effectivePrefix}config_value']),
-<<<<<<< HEAD
       syncState: ConfigTable.$convertersyncStaten.fromSql(attachedDatabase
-          .options.types
+          .typeMapping
           .read(DriftSqlType.int, data['${effectivePrefix}sync_state'])),
       syncStateImplicit: ConfigTable.$convertersyncStateImplicitn.fromSql(
-          attachedDatabase.options.types.read(
-=======
-      syncState: ConfigTable.$converter0n.fromSql(attachedDatabase.typeMapping
-          .read(DriftSqlType.int, data['${effectivePrefix}sync_state'])),
-      syncStateImplicit: ConfigTable.$converter1n.fromSql(
           attachedDatabase.typeMapping.read(
->>>>>>> f6830bcd
               DriftSqlType.int, data['${effectivePrefix}sync_state_implicit'])),
     );
   }
