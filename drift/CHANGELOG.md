## 2.3.0
<<<<<<< HEAD

- Add `textEnum` column builder and `EnumNameConverter` to be able to store enum
  values as string.

## 2.3.0-dev
=======
>>>>>>> a837e51f

- Add the `JsonTypeConverter2` mixin. It behaves similar to the existing json
  type converters, but can use a different SQL and JSON type.
- Add `isInValues` and `isNotInValues` methods to columns with type converters.
  They can be used to compare the column against a list of Dart expressions that
  will be mapped through a type converter.
- Add `TableStatements.insertAll` to atomically insert multiple rows.
- Add `singleClientMode` to `remote()` and `DriftIsolate` connections to make
  the common case with one client more efficient.
- Fix a concurrency issue around transactions.
- Add `NativeDatabase.createInBackground` as a drop-in replacement for
  `NativeDatabase`. It creates a drift isolate behind the scenes, avoiding all
  of the boilerplate usually involved with drift isolates.
- __Experimental__: Add a [modular generation mode](https://drift.simonbinder.eu/docs/advanced-features/builder_options/#enabling-modular-code-generation)
  in which drift will generate multiple smaller files instead of one very large
  one with all tables and generated queries.

## 2.2.0

- Always escape column names, avoiding the costs of using a regular expression
  to check whether they need to be escaped.
- Add extensions for binary methods on integer expressions: `operator ~`,
  `bitwiseAnd` and `bitwiseOr`.

## 2.1.0

- Improve stack traces when using `watchSingle()` with a stream emitting a non-
  singleton list at some point.
- Add `OrderingTerm.nulls` to control the `NULLS FIRST` or `NULLS LAST` clause
  in Dart.

## 2.0.2+1

- Revert the breaking change around `QueryRow.read` only returning non-nullable
  values now - it was causing issues with type inference in some cases.

## 2.0.1

- Fix an error when inserting a null value into a nullable column defined with
  additional checks in Dart.

## 2.0.0

💡: More information on how to migrate is available in the [documentation](https://drift.simonbinder.eu/docs/upgrading/).

- __Breaking__: Type converters now return the types that they were defined to return
  (instead of the nullable variant of those types like before).
  It is an error to use a non-nullable type converter on a column that is nullable in
  SQL and vice-versa.
- __Breaking__: Mapping methods on type converters are now called `toSql` and `fromSql`.
- __Breaking__: Removed `SqlTypeSystem` and subtypes of `SqlType`:
  - To describe the type a column has, use the `DriftSqlType` enum
  - To map a value from Dart to SQL and vice-versa, use an instance of `SqlTypes`,
    reachable via `database.options.types`.
- __Breaking__: `Expression`s (including `Column`s) always have a non-nullable type
  parameter now. They are implicitly nullable, so `TypedResult.read` now returns a
  nullable value.
- __Breaking__: `QueryRow.read` can only read non-nullable values now. To read nullable
  values, use `readNullable`.
- __Breaking__: Remove the `includeJoinedTableColumns` parameter on `selectOnly()`.
  The method now behaves as if that parameter was turned off. To use columns from a
  joined table, add them with `addColumns`.
- __Breaking__: Remove the `fromData` factory on generated data classes. Use the
  `map` method on tables instead.
- Add support for storing date times as (ISO-8601) strings. For details on how
  to use this, see [the documentation](https://drift.simonbinder.eu/docs/getting-started/advanced_dart_tables/#supported-column-types).
- Consistently handle transaction errors like a failing `BEGIN` or `COMMIT`
  across database implementations.
- Add `writeReturning` to update statements; `deleteReturning` and `goAndReturn`
  to delete statatements.
- Support nested transactions.
- Support custom collations in the query builder API.
- [Custom row classes](https://drift.simonbinder.eu/docs/advanced-features/custom_row_classes/)
  can now be constructed with static methods too.
  These static factories can also be asynchronous.

## 1.7.1

- Fix the `NativeDatabase` not disposing statements if running them threw an
  exception [#1917](https://github.com/simolus3/drift/issues/1917).

## 1.7.0

- Add the `int64()` column builder to store large integers. These integers are
  still stored as 64-bit ints in the database, but represented as a `BigInt` in
  Dart. This enables better web support for integers larger than 2^52.
  More details are in [the documentation](https://drift.simonbinder.eu/docs/getting-started/advanced_dart_tables/#bigint-support).
- Add `filter` and `distinct` support to `groupConcat`.
- Fix a deadlock with the `sqflite`-based implementation if the first operation
  in a `transaction` is a future backed by a query stream.

## 1.6.0

- Add the `unique()` method to columns and the `uniqueKeys` override for tables
  to define unique constraints in Dart tables.
- Add the `check()` method to the Dart column builder to generate `CHECK` column
  constraints.
- Also apply type converters for json serialization and deserialization if they
  mix in `JsonTypeConverter`.
- Add the very experimental `package:drift/wasm.dart` library. It uses WebAssembly
  to access sqlite3 without any external JavaScript libraries, but requires you to
  add a [WebAssembly module](https://github.com/simolus3/sqlite3.dart/tree/main/sqlite3#wasm-web-support)
  to the `web/` folder.
  Please note that this specific library is not subject to semantic versioning
  until it leaves its experimental state. It also isn't suitable for production
  use at the moment.
- Internally use `package:js` to wrap sql.js.

## 1.5.0

- Add `DataClassName.extending` to control the superclass of generated row
  classes.
- Add `setup` parameter to the constructors of `WebDatabase` too.
- Don't write variables for expressions in `CREATE VIEW` statements.
- Improve stack traces for errors on a remote isolate.
- Add `MultiExecutor.withReadPool` constructor to load-balance between multiple
  reading executors. This can be used in a multi-isolate approach if some
  queries are expensive.


## 1.4.0

- Most methods to compose statements are now available as an extension on
  tables. As an alternative to `update(todos).replace(newEntry)`, you can
  now write `todos.replaceOne(newEntry)`.
- Deprecate the `from(table)` API introduced in 1.3.0. Having the methods on
  the table instances turned out to be even easier!
- In drift files, you can now use `LIST(SELECT ...)` as a result column to
  get all results of the inner select as a `List` in the result set.

## 1.3.0

- Add the `from(table)` method to generated databases. It can be used to write
  common queries more concisely.
- Make `groupConcat` nullable in the Dart API.
- Throw an exception in a `NativeDatabase` when multiple statements are run in
  a single call. In previous versions, parts of the SQL string would otherwise
  be ignored.
- Close the underlying database when a drift isolate is shut down.

## 1.2.0

- Properly support stream update queries on views.
- Reading blobs from the database is more lenient now.
- Provide a stack trace when `getSingle()` or `watchSingle()` is used on a
  query emitting more than one row.

## 1.1.1

- Rollback transactions when a commit fails.
- Revert a change from 1.1.0 to stop serializing messages over isolates.
  Instead, please set the `serialize` parameter to `false` on the `DriftIsolate` methods.

## 1.1.0

- Add the `references` method to `BuildColumn` to reference a column declared
  in another Dart table.
- Add the `generateInsertable` option to `@UseRowClass`. When enabled, the generator
  will emit an extension to use the row class as an `Insertable`.
  Thanks to [@westito](https://github.com/westito).
- Allow the generator to emit correct SQL code when using arrays with the
  `new_sql_code_generation` option in specific scenarios.
- Add support for [strict tables](https://sqlite.org/stricttables.html) in `.drift` files.
- Add the `generatedAs` method to declare generated columns for Dart tables.
- Add `OrderingTerm.random` to fetch rows in a random order.
- Improved support for pausing query stream subscriptions. Instead of buffering events,
  query streams will suspend fetching data if all listeners are paused.
- Drift isolates no longer serialize messages into a primitive format. This will reduce
  the overhead of using isolates with Drift.

## 1.0.1

- Add `DoUpdate.withExcluded` to refer to the excluded row in an upsert clause.
- Add optional `where` clause to `DoUpdate` constructors

This is the initial release of the `drift` package (formally known as `moor`).
For an overview of old `moor` releases, see its [changelog](https://pub.dev/packages/moor/changelog).<|MERGE_RESOLUTION|>--- conflicted
+++ resolved
@@ -1,12 +1,9 @@
-## 2.3.0
-<<<<<<< HEAD
+## 2.4.0-dev
 
 - Add `textEnum` column builder and `EnumNameConverter` to be able to store enum
   values as string.
 
 ## 2.3.0-dev
-=======
->>>>>>> a837e51f
 
 - Add the `JsonTypeConverter2` mixin. It behaves similar to the existing json
   type converters, but can use a different SQL and JSON type.
