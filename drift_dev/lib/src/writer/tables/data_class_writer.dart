--- conflicted
+++ resolved
@@ -55,10 +55,6 @@
     _buffer
       ..write(table.dartTypeName)
       ..write('({')
-<<<<<<< HEAD
-      ..write(columns.map((column) {
-        if (column.nullable) {
-=======
       ..write(table.columns.map((column) {
         final nullableDartType = column.typeConverter != null &&
                 scope.options.nullAwareTypeConverters
@@ -66,7 +62,6 @@
             : column.nullable;
 
         if (nullableDartType) {
->>>>>>> 61c2fff4
           return 'this.${column.dartGetterName}';
         } else {
           return '${scope.required} this.${column.dartGetterName}';
