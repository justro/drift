--- conflicted
+++ resolved
@@ -369,13 +369,8 @@
       final columnName = column.nameInSql;
       final rawData = "data['\${effectivePrefix}$columnName']";
 
-<<<<<<< HEAD
       final sqlType = column.sqlType.toString();
-      var loadType = '$databaseGetter.options.types.read($sqlType, $rawData)';
-=======
-      final sqlType = column.type.toString();
       var loadType = '$databaseGetter.typeMapping.read($sqlType, $rawData)';
->>>>>>> f6830bcd
 
       if (!column.nullable) {
         loadType += '!';
