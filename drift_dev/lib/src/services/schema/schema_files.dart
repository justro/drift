<<<<<<< HEAD
import 'package:collection/collection.dart';
import 'package:drift/drift.dart' show DriftSqlType, UpdateKind;
=======
import 'package:drift/drift.dart';
import 'package:drift_dev/moor_generator.dart';
import 'package:drift_dev/src/analyzer/options.dart';
>>>>>>> f6830bcd
import 'package:recase/recase.dart';
import 'package:sqlparser/sqlparser.dart' hide PrimaryKeyColumn;

import '../../analysis/results/results.dart';
import '../../analysis/options.dart';
import '../../writer/utils/column_constraints.dart';

const _infoVersion = '1.0.0';

/// Utilities to transform moor schema entities to json.
class SchemaWriter {
  final DriftOptions options;
  final List<DriftElement> elements;

  final Map<DriftElement, int> _entityIds = {};
  int _maxId = 0;

  SchemaWriter(this.elements, {this.options = const DriftOptions.defaults()});

  int _idOf(DriftElement entity) {
    return _entityIds.putIfAbsent(entity, () => _maxId++);
  }

  Map<String, dynamic> createSchemaJson() {
    return {
      '_meta': {
        'description': 'This file contains a serialized version of schema '
            'entities for drift.',
        'version': _infoVersion,
      },
      'options': _serializeOptions(),
      'entities': [
        for (final entity in elements) _entityToJson(entity),
      ],
    };
  }

  Map _serializeOptions() {
    const relevantKeys = {'store_date_time_values_as_text'};
    final asJson = options.toJson()
      ..removeWhere((key, _) => !relevantKeys.contains(key));

    return asJson;
  }

  Map _entityToJson(DriftElement entity) {
    String type;
    Map data;

    if (entity is DriftTable) {
      type = 'table';
      data = _tableData(entity);
    } else if (entity is DriftTrigger) {
      type = 'trigger';
      data = {
        'on': _idOf(entity.on!),
        'references_in_body': [
          for (final ref in entity.references.whereType<DriftSchemaElement>())
            _idOf(ref),
        ],
        'name': entity.schemaName,
        'sql': entity.createStmt,
      };
    } else if (entity is DriftIndex) {
      type = 'index';
      data = {
        'on': _idOf(entity.table!),
        'name': entity.schemaName,
        'sql': entity.createStmt,
      };
    } else if (entity is DriftView) {
      final source = entity.source;
      if (source is! SqlViewSource) {
        throw UnsupportedError(
            'Exporting Dart-defined views into a schema is not '
            'currently supported');
      }

      type = 'view';
      data = {
        'name': entity.schemaName,
        'sql': source.createView,
        'dart_data_name': entity.nameOfRowClass,
        'dart_info_name': entity.entityInfoName,
        'columns': [for (final column in entity.columns) _columnData(column)],
      };
    } else if (entity is DefinedSqlQuery && entity.mode == QueryMode.atCreate) {
      type = 'special-query';
      data = {
        'scenario': 'create',
        'sql': entity.sql,
      };
    } else {
      throw AssertionError('unknown entity type $entity');
    }

    return {
      'id': _idOf(entity),
      'references': [
        for (final reference in entity.references)
          if (reference != entity) _idOf(reference),
      ],
      'type': type,
      'data': data,
    };
  }

  Map _tableData(DriftTable table) {
    final primaryKeyFromTableConstraint =
        table.tableConstraints.whereType<PrimaryKeyColumns>().firstOrNull;
    final uniqueKeys = table.tableConstraints.whereType<UniqueColumns>();

    return {
      'name': table.schemaName,
      'was_declared_in_moor': table.declaration.isDriftDeclaration,
      'columns': [for (final column in table.columns) _columnData(column)],
      'is_virtual': table.isVirtual,
      if (table.isVirtual)
        'create_virtual_stmt': 'CREATE VIRTUAL TABLE "${table.schemaName}" '
            'USING ${table.virtualTableData!.module}'
            '(${table.virtualTableData!.moduleArguments.join(', ')})',
      'without_rowid': table.withoutRowId,
      if (table.overrideTableConstraints != null)
        'constraints': table.overrideTableConstraints,
      if (primaryKeyFromTableConstraint != null)
        'explicit_pk': [
          ...primaryKeyFromTableConstraint.primaryKey.map((c) => c.nameInSql)
        ],
      if (uniqueKeys.isNotEmpty)
        'unique_keys': [
          for (final uniqueKey in uniqueKeys)
            [for (final column in uniqueKey.uniqueSet) column.nameInSql],
        ]
    };
  }

  Map _columnData(DriftColumn column) {
    final constraints = defaultConstraints(column);

    return {
      'name': column.nameInSql,
      'getter_name': column.nameInDart,
      'moor_type': column.sqlType.toSerializedString(),
      'nullable': column.nullable,
      'customConstraints': column.customConstraints,
<<<<<<< HEAD
      if (constraints.isNotEmpty && column.customConstraints == null)
        'defaultConstraints': defaultConstraints(column),
      'default_dart': column.defaultArgument?.toString(),
      'default_client_dart': column.clientDefaultCode?.toString(),
      'dsl_features': [...column.constraints.map(_dslFeatureData)],
=======
      if (constraints[SqlDialect.sqlite]!.isNotEmpty &&
          column.customConstraints == null)
        // TODO: Dialect-specific constraints in schema file
        'defaultConstraints': constraints[SqlDialect.sqlite]!,
      'default_dart': column.defaultArgument,
      'default_client_dart': column.clientDefaultCode,
      'dsl_features': [...column.features.map(_dslFeatureData)],
>>>>>>> f6830bcd
      if (column.typeConverter != null)
        'type_converter': {
          'dart_expr': column.typeConverter!.expression.toString(),
          'dart_type_name': column.typeConverter!.dartType
              .getDisplayString(withNullability: false),
        }
    };
  }

  dynamic _dslFeatureData(DriftColumnConstraint feature) {
    if (feature is PrimaryKeyColumn) {
      return feature.isAutoIncrement ? 'auto-increment' : 'primary-key';
    } else if (feature is LimitingTextLength) {
      return {
        'allowed-lengths': {
          'min': feature.minLength,
          'max': feature.maxLength,
        },
      };
    }
    return 'unknown';
  }
}

/// Reads files generated by [SchemaWriter].
class SchemaReader {
  static final Uri elementUri = Uri.parse('drift:hidden');

  final Map<int, DriftElement> _entitiesById = {};
  final Map<int, Map<String, dynamic>> _rawById = {};

  final Set<int> _currentlyProcessing = {};

  final SqlEngine _engine = SqlEngine();
  Map<String, Object?> options = const {};

  SchemaReader._();

  factory SchemaReader.readJson(Map<String, dynamic> json) {
    return SchemaReader._().._read(json);
  }

  Iterable<DriftElement> get entities => _entitiesById.values;

  void _read(Map<String, dynamic> json) {
    // Read drift options if they are part of the schema file.
    final optionsInJson = json['options'] as Map<String, Object?>?;
    options = optionsInJson ??
        {
          'store_date_time_values_as_text': false,
        };

    final entities = json['entities'] as List<dynamic>;

    for (final raw in entities) {
      final rawData = raw as Map<String, dynamic>;
      final id = rawData['id'] as int;

      _rawById[id] = rawData;
    }

    _rawById.keys.forEach(_processById);
  }

  T _existingEntity<T extends DriftElement>(dynamic id) {
    return _entitiesById[id as int] as T;
  }

  DriftElementId _id(String name) => DriftElementId(elementUri, name);

  DriftDeclaration get _declaration =>
      DriftDeclaration(elementUri, -1, '<unknown>');

  void _processById(int id) {
    if (_entitiesById.containsKey(id)) return;
    if (_currentlyProcessing.contains(id)) {
      throw ArgumentError(
          'Could not read schema file: Contains circular references.');
    }

    _currentlyProcessing.add(id);

    final rawData = _rawById[id];
    final references = (rawData?['references'] as List<dynamic>).cast<int>();

    // Ensure that dependencies have been resolved
    references.forEach(_processById);

    final content = rawData?['data'] as Map<String, dynamic>;
    final type = rawData?['type'] as String;

    DriftElement entity;
    switch (type) {
      case 'index':
        entity = _readIndex(content);
        break;
      case 'trigger':
        entity = _readTrigger(content);
        break;
      case 'table':
        entity = _readTable(content);
        break;
      case 'view':
        entity = _readView(content);
        break;
      case 'special-query':
        // Not relevant for the schema.
        return;
      default:
        throw ArgumentError(
            'Could not read schema file: Unknown entity $rawData');
    }

    _entitiesById[id] = entity;
  }

  DriftIndex _readIndex(Map<String, dynamic> content) {
    final on = _existingEntity<DriftTable>(content['on']);
    final name = content['name'] as String;
    final sql = content['sql'] as String;

    return DriftIndex(_id(name), _declaration, table: on, createStmt: sql)
      ..parsedStatement = _engine.parse(sql).rootNode as CreateIndexStatement;
  }

  DriftTrigger _readTrigger(Map<String, dynamic> content) {
    final on = _existingEntity<DriftTable>(content['on']);
    final name = content['name'] as String;
    final sql = content['sql'] as String;

    return DriftTrigger(
      _id(name),
      _declaration,
      on: on,
      onWrite: UpdateKind.delete,
      references: [
        for (final bodyRef in content['references_in_body'] as List)
          _existingEntity(bodyRef)
      ],
      createStmt: sql,
      writes: const [],
    )..parsedStatement = _engine.parse(sql).rootNode as CreateTriggerStatement;
  }

  DriftTable _readTable(Map<String, dynamic> content) {
    final sqlName = content['name'] as String;
    final isVirtual = content['is_virtual'] as bool;
    final withoutRowId = content['without_rowid'] as bool? ?? false;
    final pascalCase = ReCase(sqlName).pascalCase;
    final columns = [
      for (final rawColumn in content['columns'] as List)
        _readColumn(rawColumn as Map<String, dynamic>)
    ];

    if (isVirtual) {
      final create = content['create_virtual_stmt'] as String;
      final parsed =
          _engine.parse(create).rootNode as CreateVirtualTableStatement;

      return DriftTable(
        _id(sqlName),
        _declaration,
        columns: columns,
        baseDartName: pascalCase,
        fixedEntityInfoName: pascalCase,
        nameOfRowClass: '${pascalCase}Data',
        writeDefaultConstraints: true,
        withoutRowId: withoutRowId,
        virtualTableData:
            VirtualTableData(parsed.moduleName, parsed.argumentContent, null),
      );
    }

    List<String>? tableConstraints;
    if (content.containsKey('constraints')) {
      tableConstraints = (content['constraints'] as List<dynamic>).cast();
    }

    Set<DriftColumn>? explicitPk;
    if (content.containsKey('explicit_pk')) {
      explicitPk = {
        for (final columnName in content['explicit_pk'] as List<dynamic>)
          columns.singleWhere((c) => c.nameInSql == columnName)
      };
    }

    List<Set<DriftColumn>> uniqueKeys = [];
    if (content.containsKey('unique_keys')) {
      for (final key in content['unique_keys']) {
        uniqueKeys.add({
          for (final columnName in key)
            columns.singleWhere((c) => c.nameInSql == columnName)
        });
      }
    }

    return DriftTable(
      _id(sqlName),
      _declaration,
      columns: columns,
      baseDartName: pascalCase,
      fixedEntityInfoName: pascalCase,
      nameOfRowClass: '${pascalCase}Data',
      writeDefaultConstraints: content['was_declared_in_moor'] != true,
      withoutRowId: withoutRowId,
      overrideTableConstraints: tableConstraints,
      tableConstraints: [
        if (explicitPk != null) PrimaryKeyColumns(explicitPk),
        for (final unique in uniqueKeys) UniqueColumns(unique)
      ],
    );
  }

  DriftView _readView(Map<String, dynamic> content) {
    final name = content['name'] as String;

    return DriftView(
      _id(name),
      _declaration,
      columns: [
        for (final column in content['columns'])
          _readColumn(column as Map<String, dynamic>)
      ],
      source: SqlViewSource(content['sql'] as String),
      customParentClass: null,
      entityInfoName: content['dart_info_name'] as String,
      existingRowClass: null,
      nameOfRowClass: content['dart_data_name'] as String,
      references: const [],
    );
  }

  DriftColumn _readColumn(Map<String, dynamic> data) {
    final name = data['name'] as String;
    final columnType =
        _SerializeSqlType.deserialize(data['moor_type'] as String);
    final nullable = data['nullable'] as bool;
    final customConstraints = data['customConstraints'] as String?;
    final defaultConstraints = data['defaultConstraints'] as String?;
    final dslFeatures = <DriftColumnConstraint?>[
      for (final feature in data['dsl_features'] as List<dynamic>)
        _columnFeature(feature),
      if (defaultConstraints != null)
        DefaultConstraintsFromSchemaFile(defaultConstraints),
    ].whereType<DriftColumnConstraint>().toList();
    final getterName = data['getter_name'] as String?;

    final defaultDart = data['default_dart'] as String?;
    final defaultClientDart = data['default_client_dart'] as String?;

    // Note: Not including client default code because that usually depends on
    // imports from the database.
    return DriftColumn(
      sqlType: columnType,
      nullable: nullable,
      nameInSql: name,
      nameInDart: getterName ?? ReCase(name).camelCase,
      defaultArgument:
          defaultDart != null ? AnnotatedDartCode([defaultDart]) : null,
      clientDefaultCode: defaultClientDart != null
          ? AnnotatedDartCode([defaultClientDart])
          : null,
      declaration: _declaration,
      customConstraints: customConstraints,
      constraints: dslFeatures,
    );
  }

  DriftColumnConstraint? _columnFeature(dynamic data) {
    if (data == 'auto-increment') return PrimaryKeyColumn(true);
    if (data == 'primary-key') return PrimaryKeyColumn(false);

    if (data is Map<String, dynamic>) {
      final allowedLengths = data['allowed-lengths'] as Map<String, dynamic>;
      return LimitingTextLength(
        minLength: allowedLengths['min'] as int?,
        maxLength: allowedLengths['max'] as int?,
      );
    }

    return null;
  }
}

// There used to be another enum to represent columns that has since been
// replaced with DriftSqlType. We still need to reflect the old description in
// the serialized format.
extension _SerializeSqlType on DriftSqlType {
  static DriftSqlType deserialize(String description) {
    switch (description) {
      case 'ColumnType.boolean':
        return DriftSqlType.bool;
      case 'ColumnType.text':
        return DriftSqlType.string;
      case 'ColumnType.bigInt':
        return DriftSqlType.bigInt;
      case 'ColumnType.integer':
        return DriftSqlType.int;
      case 'ColumnType.datetime':
        return DriftSqlType.dateTime;
      case 'ColumnType.blob':
        return DriftSqlType.blob;
      case 'ColumnType.real':
        return DriftSqlType.double;
      default:
        throw ArgumentError.value(
            description, 'description', 'Not a known column type');
    }
  }

  String toSerializedString() {
    switch (this) {
      case DriftSqlType.bool:
        return 'ColumnType.boolean';
      case DriftSqlType.string:
        return 'ColumnType.text';
      case DriftSqlType.bigInt:
        return 'ColumnType.bigInt';
      case DriftSqlType.int:
        return 'ColumnType.integer';
      case DriftSqlType.dateTime:
        return 'ColumnType.datetime';
      case DriftSqlType.blob:
        return 'ColumnType.blob';
      case DriftSqlType.double:
        return 'ColumnType.real';
    }
  }
}<|MERGE_RESOLUTION|>--- conflicted
+++ resolved
@@ -1,11 +1,5 @@
-<<<<<<< HEAD
 import 'package:collection/collection.dart';
-import 'package:drift/drift.dart' show DriftSqlType, UpdateKind;
-=======
-import 'package:drift/drift.dart';
-import 'package:drift_dev/moor_generator.dart';
-import 'package:drift_dev/src/analyzer/options.dart';
->>>>>>> f6830bcd
+import 'package:drift/drift.dart' show DriftSqlType, SqlDialect, UpdateKind;
 import 'package:recase/recase.dart';
 import 'package:sqlparser/sqlparser.dart' hide PrimaryKeyColumn;
 
@@ -151,21 +145,13 @@
       'moor_type': column.sqlType.toSerializedString(),
       'nullable': column.nullable,
       'customConstraints': column.customConstraints,
-<<<<<<< HEAD
-      if (constraints.isNotEmpty && column.customConstraints == null)
-        'defaultConstraints': defaultConstraints(column),
-      'default_dart': column.defaultArgument?.toString(),
-      'default_client_dart': column.clientDefaultCode?.toString(),
-      'dsl_features': [...column.constraints.map(_dslFeatureData)],
-=======
       if (constraints[SqlDialect.sqlite]!.isNotEmpty &&
           column.customConstraints == null)
         // TODO: Dialect-specific constraints in schema file
         'defaultConstraints': constraints[SqlDialect.sqlite]!,
-      'default_dart': column.defaultArgument,
-      'default_client_dart': column.clientDefaultCode,
-      'dsl_features': [...column.features.map(_dslFeatureData)],
->>>>>>> f6830bcd
+      'default_dart': column.defaultArgument?.toString(),
+      'default_client_dart': column.clientDefaultCode?.toString(),
+      'dsl_features': [...column.constraints.map(_dslFeatureData)],
       if (column.typeConverter != null)
         'type_converter': {
           'dart_expr': column.typeConverter!.expression.toString(),
